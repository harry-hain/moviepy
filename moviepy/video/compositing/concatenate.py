import numpy as np

from moviepy.compat import PY3

if PY3:
   from functools import reduce

from moviepy.tools import deprecated_version_of
from moviepy.video.VideoClip import VideoClip, ColorClip
from moviepy.video.compositing.CompositeVideoClip import CompositeVideoClip
from moviepy.audio.AudioClip import CompositeAudioClip

from moviepy.video.compositing.on_color import on_color

def concatenate_videoclips(clips, method="chain", transition=None,
                           bg_color=None, ismask=False, padding = 0):
    """ Concatenates several video clips

    Returns a video clip made by clip by concatenating several video clips.
    (Concatenated means that they will be played one after another).

    There are two methods:

    - method="chain": will produce a clip that simply outputs
      the frames of the succesive clips, without any correction if they are
      not of the same size of anything. If none of the clips have masks the
      resulting clip has no mask, else the mask is a concatenation of masks
      (using completely opaque for clips that don't have masks, obviously).
      If you have clips of different size and you want to write directly the
      result of the concatenation to a file, use the method "compose" instead.

    - method="compose", if the clips do not have the same
      resolution, the final resolution will be such that no clip has
       to be resized.
       As a consequence the final clip has the height of the highest
       clip and the width of the widest clip of the list. All the
       clips with smaller dimensions will appear centered. The border
       will be transparent if mask=True, else it will be of the
       color specified by ``bg_color``.

    The clip with the highest FPS will be the FPS of the result clip.

    Parameters
    -----------
    clips
      A list of video clips which must all have their ``duration``
      attributes set.
    method
      "chain" or "compose": see above.
    transition
      A clip that will be played between each two clips of the list.

    bg_color
      Only for method='compose'. Color of the background.
      Set to None for a transparent clip

    padding
      Only for method='compose'. Duration during two consecutive clips.
      Note that for negative padding, a clip will partly play at the same
      time as the clip it follows (negative padding is cool for clips who fade
      in on one another). A non-null padding automatically sets the method to
      `compose`.

    """

    if transition is not None:
        l = [[v, transition] for v in clips[:-1]]
        clips = reduce(lambda x, y: x + y, l) + [clips[-1]]
        transition = None

    tt = np.cumsum([0] + [c.duration for c in clips])

    sizes = [v.size for v in clips]

    w = max([r[0] for r in sizes])
    h = max([r[1] for r in sizes])

    tt = np.maximum(0, tt + padding*np.arange(len(tt)))

    if method == "chain":
        def make_frame(t):
            i = max([i for i, e in enumerate(tt) if e <= t])
            return clips[i].get_frame(t - tt[i])
<<<<<<< HEAD

        result = VideoClip(ismask = ismask, make_frame = make_frame)
        if any([c.mask is not None for c in clips]):
            masks = [c.mask.set_duration(c.duration) if (c.mask is not None) else
                     ColorClip([1,1], col=1, ismask=True, duration=c.duration)
                 #ColorClip(c.size, col=1, ismask=True).set_duration(c.duration)
                     for c in clips]
=======
        
        def get_mask(c):
            mask = c.mask or ColorClip([1, 1], col=1, ismask=True)
            if mask.duration is None:
                mask.duration = c.duration
            return mask
        
        result = VideoClip(ismask = ismask, make_frame = make_frame)
        if any([c.mask is not None for c in clips]):
            masks = [get_mask(c) for c in clips]
>>>>>>> 5068a66e
            result.mask = concatenate_videoclips(masks, method="chain", ismask=True)
            result.clips = clips
    elif method == "compose":
        result = CompositeVideoClip( [c.set_start(t).set_pos('center')
                                for (c, t) in zip(clips, tt)],
               size = (w, h), bg_color=bg_color, ismask=ismask)
    else:
        raise Exception("Moviepy Error: The 'method' argument of "
                        "concatenate_videoclips must be 'chain' or 'compose'")

    result.tt = tt

    result.start_times = tt[:-1]
    result.start, result.duration, result.end = 0, tt[-1] , tt[-1]

    audio_t = [(c.audio,t) for c,t in zip(clips,tt) if c.audio is not None]
    if len(audio_t)>0:
        result.audio = CompositeAudioClip([a.set_start(t)
                                for a,t in audio_t])

    fpss = [c.fps for c in clips if hasattr(c,'fps') and c.fps is not None]
    if len(fpss) == 0:
        result.fps = None
    else:
        result.fps = max(fpss)

    return result


concatenate = deprecated_version_of(concatenate_videoclips, oldname="concatenate")<|MERGE_RESOLUTION|>--- conflicted
+++ resolved
@@ -81,26 +81,16 @@
         def make_frame(t):
             i = max([i for i, e in enumerate(tt) if e <= t])
             return clips[i].get_frame(t - tt[i])
-<<<<<<< HEAD
 
-        result = VideoClip(ismask = ismask, make_frame = make_frame)
-        if any([c.mask is not None for c in clips]):
-            masks = [c.mask.set_duration(c.duration) if (c.mask is not None) else
-                     ColorClip([1,1], col=1, ismask=True, duration=c.duration)
-                 #ColorClip(c.size, col=1, ismask=True).set_duration(c.duration)
-                     for c in clips]
-=======
-        
         def get_mask(c):
             mask = c.mask or ColorClip([1, 1], col=1, ismask=True)
             if mask.duration is None:
                 mask.duration = c.duration
             return mask
-        
+
         result = VideoClip(ismask = ismask, make_frame = make_frame)
         if any([c.mask is not None for c in clips]):
             masks = [get_mask(c) for c in clips]
->>>>>>> 5068a66e
             result.mask = concatenate_videoclips(masks, method="chain", ismask=True)
             result.clips = clips
     elif method == "compose":
