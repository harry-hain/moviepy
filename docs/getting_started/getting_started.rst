.. _getting_started:


Getting started with MoviePy
------------------------------


These pages explain everything you need to start editing with MoviePy. To go further, have a look at the :ref:`gallery` and the :ref:`examples`.


.. toctree::
   :maxdepth: 1
   
   quick_presentation
   compositing
   effects
   efficient_moviepy
<<<<<<< HEAD
   working_with_matplotlib
=======
   audioclips
   videoclips
>>>>>>> 5eda6c08
<|MERGE_RESOLUTION|>--- conflicted
+++ resolved
@@ -15,9 +15,6 @@
    compositing
    effects
    efficient_moviepy
-<<<<<<< HEAD
    working_with_matplotlib
-=======
    audioclips
-   videoclips
->>>>>>> 5eda6c08
+   videoclips